--- conflicted
+++ resolved
@@ -51,14 +51,9 @@
 print("\n" + "=" * 50 + "\n")
 
 # Follow-up interaction (agent should remember John and his preferences)
-<<<<<<< HEAD
-customer_service_agent.run("""
-Hi Sarah, I just wanted to follow up on
-=======
 customer_service_agent.run(
     """
-Hi Sarah, it's John Smith again. I just wanted to follow up on
->>>>>>> 2edcdc4f
+Hi Sarah, I just wanted to follow up on
 order we discussed earlier. Any updates on the delivery?
 """
 )
@@ -66,14 +61,9 @@
 print("\n" + "=" * 50 + "\n")
 
 # Another follow-up showing memory of customer preferences
-<<<<<<< HEAD
-customer_service_agent.run("""
-The order arrived but there's a small issue with the keyboard.
-=======
 customer_service_agent.run(
     """
-John here. The order arrived but there's a small issue with the keyboard.
->>>>>>> 2edcdc4f
+The order arrived but there's a small issue with the keyboard.
 Some keys are sticking. What should I do?
 """
 )