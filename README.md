--- conflicted
+++ resolved
@@ -358,11 +358,8 @@
 |-----------|-------------|---------|----------|
 | 🤖 [Agno](./examples/integrations/agno_example.py) | Memory-enhanced agent framework integration with persistent conversations | Simple chat agent with memory search | Memory tools, conversation persistence, contextual responses |
 | 👥 [CrewAI](./examples/integrations/crewai_example.py) | Multi-agent system with shared memory across agent interactions | Collaborative agents with memory | Agent coordination, shared memory, task-based workflows |
-<<<<<<< HEAD
 | 🌊 [Digital Ocean AI](./digital_ocean_example.py) | Memory-enhanced customer support using Digital Ocean's AI platform | Customer support assistant with conversation history | Context injection, session continuity, support analytics |
-=======
 | 🔗 [LangChain](./examples/integrations/langchain_example.py) | Enterprise-grade agent framework with advanced memory integration | AI assistant with LangChain tools and memory | Custom tools, agent executors, memory persistence, error handling |
->>>>>>> c485b6dc
 
 ## Interactive Demos
 
